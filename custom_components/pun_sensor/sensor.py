"""pun sensor entity"""

# pylint: disable=W0613, W0601, W0239
from typing import Any

from awesomeversion.awesomeversion import AwesomeVersion

from homeassistant.components.sensor import (
    ENTITY_ID_FORMAT,
    SensorDeviceClass,  # type: ignore #superseeded by HA rules
    SensorEntity,
    SensorStateClass,  # type: ignore #superseeded by HA rules
)
from homeassistant.config_entries import ConfigEntry
from homeassistant.const import CURRENCY_EURO, UnitOfEnergy, __version__ as HA_VERSION
from homeassistant.core import HomeAssistant
from homeassistant.helpers.entity_platform import AddEntitiesCallback
from homeassistant.helpers.restore_state import (
    ExtraStoredData,
    RestoredExtraData,
    RestoreEntity,
)
<<<<<<< HEAD
from homeassistant.helpers.typing import DiscoveryInfoType
from homeassistant.helpers.update_coordinator import CoordinatorEntity
=======
from typing import Any, Dict, override
>>>>>>> a1926751

from . import PUNDataUpdateCoordinator
from .const import DOMAIN

from .interfaces import PunValues, Fascia

ATTR_ROUNDED_DECIMALS = "rounded_decimals"


async def async_setup_entry(
    hass: HomeAssistant,
    config: ConfigEntry,
    async_add_entities: AddEntitiesCallback,
    discovery_info: DiscoveryInfoType | None = None,
) -> None:
    """Inizializza e crea i sensori"""

    # Restituisce il coordinator
    coordinator = hass.data[DOMAIN][config.entry_id]

    # Verifica la versione di Home Assistant
    global has_suggested_display_precision
    has_suggested_display_precision = AwesomeVersion(HA_VERSION) >= AwesomeVersion(
        "2023.3.0"
    )

    # Crea i sensori dei valori del pun(legati al coordinator)
    entities = []
    available_puns = PunValues()
    for fascia in available_puns.value:
        entities.append(PUNSensorEntity(coordinator, fascia))

    # crea sensori aggiuntivi
    entities.append(FasciaPUNSensorEntity(coordinator))
    entities.append(PrezzoFasciaPUNSensorEntity(coordinator))

    # Aggiunge i sensori ma non aggiorna automaticamente via web
    # per lasciare il tempo ad Home Assistant di avviarsi
    async_add_entities(entities, update_before_add=False)
<<<<<<< HEAD
=======


def decode_fascia(fascia: int) -> str | None:
    if fascia == 3:
        return "F3"
    elif fascia == 2:
        return "F2"
    elif fascia == 1:
        return "F1"
    else:
        return None

>>>>>>> a1926751


def fmt_float(num: float) -> str | float:
    """Formatta adeguatamente il numero decimale."""
    if has_suggested_display_precision:
        return num

    # In versioni precedenti di Home Assistant che non supportano
    # l'attributo 'suggested_display_precision' restituisce il numero
    # decimale già adeguatamente formattato come stringa
    return format(round(num, 6), ".6f")


class PUNSensorEntity(CoordinatorEntity, SensorEntity, RestoreEntity):
    """Sensore PUN relativo al prezzo medio mensile per fasce."""

    def __init__(self, coordinator: PUNDataUpdateCoordinator, fascia: Fascia) -> None:
        super().__init__(coordinator)

        # Inizializza coordinator e tipo
        self.coordinator = coordinator
        self.fascia = fascia

        # ID univoco sensore basato su un nome fisso
        match self.fascia:
            case Fascia.MONO:
                self.entity_id = ENTITY_ID_FORMAT.format("pun_mono_orario")
            case Fascia.F1:
                self.entity_id = ENTITY_ID_FORMAT.format("pun_fascia_f1")
            case Fascia.F2:
                self.entity_id = ENTITY_ID_FORMAT.format("pun_fascia_f2")
            case Fascia.F3:
                self.entity_id = ENTITY_ID_FORMAT.format("pun_fascia_f3")
            case Fascia.F23:
                self.entity_id = ENTITY_ID_FORMAT.format("pun_fascia_f23")
            case _:
                self.entity_id = "none"
        self._attr_unique_id = self.entity_id
        self._attr_has_entity_name = True

        # Inizializza le proprietà comuni
        self._attr_state_class = SensorStateClass.MEASUREMENT
        self._attr_device_class = SensorDeviceClass.MONETARY
        self._attr_suggested_display_precision = 6
        self._available = False
        self._native_value = 0

    def _handle_coordinator_update(self) -> None:
        """Gestisce l'aggiornamento dei dati dal coordinator."""
        if len(self.coordinator.pun_data.pun[self.fascia]) > 0:
            self._available = True
            self._native_value = self.coordinator.pun_values.value[self.fascia]
        # special case for F23 because we don't have them in the dict of values
        # can we compare against calculated value? if it's not 0 then it's available?
        if (
            self.fascia == Fascia.F23
            and self.coordinator.pun_values.value[self.fascia] != 0
        ):
            self._available = True
            self._native_value = self.coordinator.pun_values.value[self.fascia]
        self.async_write_ha_state()

    @property
    def extra_restore_state_data(self) -> ExtraStoredData:
        """Determina i dati da salvare per il ripristino successivo."""
        return RestoredExtraData(
            {"native_value": self._native_value if self._available else None}
        )

    async def async_added_to_hass(self) -> None:
        """Entità aggiunta ad Home Assistant."""
        await super().async_added_to_hass()

        # Recupera lo stato precedente, se esiste
        if (old_data := await self.async_get_last_extra_data()) is not None:
            if (old_native_value := old_data.as_dict().get("native_value")) is not None:
                self._available = True
                self._native_value = old_native_value

    @property
    def should_poll(self) -> bool:
        """Determina l'aggiornamento automatico."""
        return False

    @property
    def available(self) -> bool:
        """Determina se il valore è disponibile."""
        return self._available

    @property
    def native_value(self) -> float:
        """Valore corrente del sensore."""
        return self._native_value

    @property
    def native_unit_of_measurement(self) -> str:
        """Unita' di misura."""
        return f"{CURRENCY_EURO}/{UnitOfEnergy.KILO_WATT_HOUR}"

    @property
    def state(self) -> str | float:
        return fmt_float(self.native_value)

    @property
    def icon(self) -> str:
        """Icona da usare nel frontend."""
        return "mdi:chart-line"

    @property
    def name(self) -> str:
        """Restituisce il nome del sensore"""
        if self.fascia == Fascia.MONO:
            return "PUN mono-orario"
        if self.fascia:
            return f"PUN fascia {self.fascia.value}"
        return "None"

    @property
    def extra_state_attributes(self) -> dict[str, Any]:
        """Restituisce gli attributi di stato."""
        if has_suggested_display_precision:
            return {}

        # Nelle versioni precedenti di Home Assistant
        # restituisce un valore arrotondato come attributo
        return {ATTR_ROUNDED_DECIMALS: str(format(round(self.native_value, 3), ".3f"))}


class FasciaPUNSensorEntity(CoordinatorEntity, SensorEntity):
    """Sensore che rappresenta la fascia PUN corrente."""

    def __init__(self, coordinator: PUNDataUpdateCoordinator) -> None:
        super().__init__(coordinator)

        # Inizializza coordinator
        self.coordinator = coordinator

        # ID univoco sensore basato su un nome fisso
        self.entity_id = ENTITY_ID_FORMAT.format("pun_fascia_corrente")
        self._attr_unique_id = self.entity_id
        self._attr_has_entity_name = True

    def _handle_coordinator_update(self) -> None:
        """Gestisce l'aggiornamento dei dati dal coordinator."""
        self.async_write_ha_state()

    @property
    def should_poll(self) -> bool:
        """Determina l'aggiornamento automatico."""
        return False

    @property
    def available(self) -> bool:
        """Determina se il valore è disponibile."""
        return self.coordinator.fascia_corrente is not None

    @property
    def device_class(self) -> SensorDeviceClass | None:
        return SensorDeviceClass.ENUM

    @property
    def options(self) -> list[str] | None:
        return ["F1", "F2", "F3"]

    @property
<<<<<<< HEAD
    def native_value(self) -> str | None:
        """Restituisce la fascia corrente come stato"""
        if not self.coordinator.fascia_corrente:
            return "None"
        return self.coordinator.fascia_corrente.value

    @property
    def extra_state_attributes(self) -> dict[str, Any] | None:
        return {
            "fascia_successiva": self.coordinator.fascia_successiva.value
            if self.coordinator.fascia_successiva
            else "None",
            "inizio_fascia_successiva": self.coordinator.prossimo_cambio_fascia,
            "termine_fascia_successiva": self.coordinator.termine_prossima_fascia,
=======
    def device_class(self) -> SensorDeviceClass | None:
        return SensorDeviceClass.ENUM

    @property
    def options(self) -> list[str] | None:
        return ["F1", "F2", "F3"]

    @property
    def native_value(self) -> str | None:
        """Restituisce la fascia corrente come stato"""
        return decode_fascia(self.coordinator.fascia_corrente)

    @override
    @property
    def extra_state_attributes(self) -> dict[str, Any] | None:
        return {
            'fascia_successiva': decode_fascia(self.coordinator.fascia_successiva),
            'inizio_fascia_successiva': self.coordinator.prossimo_cambio_fascia,
            'termine_fascia_successiva': self.coordinator.termine_prossima_fascia
>>>>>>> a1926751
        }

    @property
    def icon(self) -> str:
        """Icona da usare nel frontend."""
        return "mdi:timeline-clock-outline"

    @property
    def name(self) -> str:
        """Restituisce il nome del sensore."""
        return "Fascia corrente"


class PrezzoFasciaPUNSensorEntity(FasciaPUNSensorEntity, RestoreEntity):
    """Sensore che rappresenta il prezzo PUN della fascia corrente."""

    def __init__(self, coordinator: PUNDataUpdateCoordinator) -> None:
        super().__init__(coordinator)

        # ID univoco sensore basato su un nome fisso
        self.entity_id = ENTITY_ID_FORMAT.format("pun_prezzo_fascia_corrente")
        self._attr_unique_id = self.entity_id
        self._attr_has_entity_name = True

        # Inizializza le proprietà comuni
        self._attr_state_class = SensorStateClass.MEASUREMENT
        self._attr_device_class = SensorDeviceClass.MONETARY
        self._attr_suggested_display_precision = 6
        self._available = False
        self._native_value = 0
        self._friendly_name = "Prezzo fascia corrente"

    def _handle_coordinator_update(self) -> None:
        """Gestisce l'aggiornamento dei dati dal coordinator."""
        if super().available:
            assert self.coordinator.fascia_corrente
            self._available = (
                len(self.coordinator.pun_data.pun[self.coordinator.fascia_corrente]) > 0
            )
            self._native_value = self.coordinator.pun_values.value[
                self.coordinator.fascia_corrente
            ]
            self._friendly_name = (
                f"Prezzo fascia corrente ({self.coordinator.fascia_corrente.value})"
            )
        else:
            self._available = False
            self._native_value = 0
            self._friendly_name = "Prezzo fascia corrente"
        self.async_write_ha_state()

    @property
    def extra_restore_state_data(self) -> ExtraStoredData:
        """Determina i dati da salvare per il ripristino successivo."""
        return RestoredExtraData(
            {
                "native_value": self._native_value if self._available else None,
                "friendly_name": self._friendly_name if self._available else None,
            }
        )

    async def async_added_to_hass(self) -> None:
        """Entità aggiunta ad Home Assistant."""
        await super().async_added_to_hass()

        # Recupera lo stato precedente, se esiste
        if (old_data := await self.async_get_last_extra_data()) is not None:
            if (old_native_value := old_data.as_dict().get("native_value")) is not None:
                self._available = True
                self._native_value = old_native_value
            if (
                old_friendly_name := old_data.as_dict().get("friendly_name")
            ) is not None:
                self._friendly_name = old_friendly_name

    @property
    def available(self) -> bool:
        """Determina se il valore è disponibile."""
        return self._available

    @property
    def native_value(self) -> float:
        """Restituisce il prezzo della fascia corrente."""
        return self._native_value

    @property
    def native_unit_of_measurement(self) -> str:
        """Unita' di misura."""
        return f"{CURRENCY_EURO}/{UnitOfEnergy.KILO_WATT_HOUR}"

    @property
    def state(self) -> str | float:
        return fmt_float(self.native_value)

    @property
    def icon(self) -> str:
        """Icona da usare nel frontend."""
        return "mdi:currency-eur"

    @property
    def name(self) -> str:
        """Restituisce il nome del sensore."""
        return self._friendly_name

    @property
    def extra_state_attributes(self) -> dict[str, Any]:
        """Restituisce gli attributi di stato."""
        if has_suggested_display_precision:
            return {}

        # Nelle versioni precedenti di Home Assistant
        # restituisce un valore arrotondato come attributo
        return {ATTR_ROUNDED_DECIMALS: str(format(round(self.native_value, 3), ".3f"))}<|MERGE_RESOLUTION|>--- conflicted
+++ resolved
@@ -20,12 +20,10 @@
     RestoredExtraData,
     RestoreEntity,
 )
-<<<<<<< HEAD
+
 from homeassistant.helpers.typing import DiscoveryInfoType
 from homeassistant.helpers.update_coordinator import CoordinatorEntity
-=======
-from typing import Any, Dict, override
->>>>>>> a1926751
+
 
 from . import PUNDataUpdateCoordinator
 from .const import DOMAIN
@@ -65,21 +63,7 @@
     # Aggiunge i sensori ma non aggiorna automaticamente via web
     # per lasciare il tempo ad Home Assistant di avviarsi
     async_add_entities(entities, update_before_add=False)
-<<<<<<< HEAD
-=======
-
-
-def decode_fascia(fascia: int) -> str | None:
-    if fascia == 3:
-        return "F3"
-    elif fascia == 2:
-        return "F2"
-    elif fascia == 1:
-        return "F1"
-    else:
-        return None
-
->>>>>>> a1926751
+
 
 
 def fmt_float(num: float) -> str | float:
@@ -245,7 +229,7 @@
         return ["F1", "F2", "F3"]
 
     @property
-<<<<<<< HEAD
+
     def native_value(self) -> str | None:
         """Restituisce la fascia corrente come stato"""
         if not self.coordinator.fascia_corrente:
@@ -260,27 +244,6 @@
             else "None",
             "inizio_fascia_successiva": self.coordinator.prossimo_cambio_fascia,
             "termine_fascia_successiva": self.coordinator.termine_prossima_fascia,
-=======
-    def device_class(self) -> SensorDeviceClass | None:
-        return SensorDeviceClass.ENUM
-
-    @property
-    def options(self) -> list[str] | None:
-        return ["F1", "F2", "F3"]
-
-    @property
-    def native_value(self) -> str | None:
-        """Restituisce la fascia corrente come stato"""
-        return decode_fascia(self.coordinator.fascia_corrente)
-
-    @override
-    @property
-    def extra_state_attributes(self) -> dict[str, Any] | None:
-        return {
-            'fascia_successiva': decode_fascia(self.coordinator.fascia_successiva),
-            'inizio_fascia_successiva': self.coordinator.prossimo_cambio_fascia,
-            'termine_fascia_successiva': self.coordinator.termine_prossima_fascia
->>>>>>> a1926751
         }
 
     @property
