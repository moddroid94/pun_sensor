--- conflicted
+++ resolved
@@ -20,14 +20,11 @@
     RestoredExtraData,
     RestoreEntity,
 )
-<<<<<<< HEAD
-from typing import Any, Dict
-=======
+
 
 from homeassistant.helpers.typing import DiscoveryInfoType
 from homeassistant.helpers.update_coordinator import CoordinatorEntity
 
->>>>>>> 2934e31b
 
 from . import PUNDataUpdateCoordinator
 from .const import DOMAIN
