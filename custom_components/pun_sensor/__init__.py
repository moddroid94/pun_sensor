--- conflicted
+++ resolved
@@ -9,46 +9,20 @@
 import holidays
 
 from homeassistant.config_entries import ConfigEntry
-<<<<<<< HEAD
-from homeassistant.helpers.aiohttp_client import async_get_clientsession
-from homeassistant.helpers.update_coordinator import (
-    DataUpdateCoordinator,
-    UpdateFailed,
-)
-from homeassistant.helpers.event import async_track_point_in_time, async_call_later
-=======
+
 from homeassistant.core import HomeAssistant
 from homeassistant.helpers.event import async_call_later, async_track_point_in_time
 from awesomeversion.awesomeversion import AwesomeVersion
 from homeassistant.const import __version__ as HA_VERSION
 if (AwesomeVersion(HA_VERSION) >= AwesomeVersion("2024.5.0")):
     from homeassistant.setup import SetupPhases, async_pause_setup
->>>>>>> 2ac4eb0d
+
 import homeassistant.util.dt as dt_util
 
-<<<<<<< HEAD
-from awesomeversion.awesomeversion import AwesomeVersion
-from homeassistant.const import __version__ as HA_VERSION
-if (AwesomeVersion(HA_VERSION) >= AwesomeVersion("2024.5.0")):
-    from homeassistant.setup import SetupPhases, async_pause_setup
 
-from .const import (
-    DOMAIN,
-    PUN_FASCIA_MONO,
-    PUN_FASCIA_F23,
-    PUN_FASCIA_F1,
-    PUN_FASCIA_F2,
-    PUN_FASCIA_F3,
-    CONF_SCAN_HOUR,
-    CONF_ACTUAL_DATA_ONLY,
-    COORD_EVENT,
-    EVENT_UPDATE_FASCIA,
-    EVENT_UPDATE_PUN
-)
-=======
 from .const import CONF_ACTUAL_DATA_ONLY, CONF_SCAN_HOUR, DOMAIN
 from .coordinator import PUNDataUpdateCoordinator
->>>>>>> 2ac4eb0d
+
 
 _LOGGER = logging.getLogger(__name__)
 
@@ -62,10 +36,7 @@
 async def async_setup_entry(hass: HomeAssistant, config: ConfigEntry) -> bool:
     """Impostazione dell'integrazione da configurazione Home Assistant."""
 
-<<<<<<< HEAD
-=======
-    
->>>>>>> 2ac4eb0d
+
     # Carica le dipendenze di holidays in background per evitare errori nel log
     if (AwesomeVersion(HA_VERSION) >= AwesomeVersion("2024.5.0")):
         with async_pause_setup(hass, SetupPhases.WAIT_IMPORT_PACKAGES):
